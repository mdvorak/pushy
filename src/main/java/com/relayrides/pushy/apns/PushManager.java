/* Copyright (c) 2013 RelayRides
 *
 * Permission is hereby granted, free of charge, to any person obtaining a copy
 * of this software and associated documentation files (the "Software"), to deal
 * in the Software without restriction, including without limitation the rights
 * to use, copy, modify, merge, publish, distribute, sublicense, and/or sell
 * copies of the Software, and to permit persons to whom the Software is
 * furnished to do so, subject to the following conditions:
 *
 * The above copyright notice and this permission notice shall be included in
 * all copies or substantial portions of the Software.
 *
 * THE SOFTWARE IS PROVIDED "AS IS", WITHOUT WARRANTY OF ANY KIND, EXPRESS OR
 * IMPLIED, INCLUDING BUT NOT LIMITED TO THE WARRANTIES OF MERCHANTABILITY,
 * FITNESS FOR A PARTICULAR PURPOSE AND NONINFRINGEMENT. IN NO EVENT SHALL THE
 * AUTHORS OR COPYRIGHT HOLDERS BE LIABLE FOR ANY CLAIM, DAMAGES OR OTHER
 * LIABILITY, WHETHER IN AN ACTION OF CONTRACT, TORT OR OTHERWISE, ARISING FROM,
 * OUT OF OR IN CONNECTION WITH THE SOFTWARE OR THE USE OR OTHER DEALINGS IN
 * THE SOFTWARE.
 */

package com.relayrides.pushy.apns;

import io.netty.channel.nio.NioEventLoopGroup;

import java.lang.Thread.UncaughtExceptionHandler;
import java.util.ArrayList;
import java.util.Collection;
import java.util.Date;
import java.util.List;
import java.util.Vector;
import java.util.concurrent.BlockingQueue;
import java.util.concurrent.ExecutorService;
import java.util.concurrent.Executors;
import java.util.concurrent.LinkedBlockingQueue;
import java.util.concurrent.TimeUnit;
import java.util.concurrent.locks.Condition;
import java.util.concurrent.locks.ReentrantLock;

import javax.net.ssl.SSLContext;

import org.slf4j.Logger;
import org.slf4j.LoggerFactory;

/**
 * <p>A {@code PushManager} is the main public-facing point of interaction with APNs. Push managers manage the queue of
 * outbound push notifications and manage connections to the various APNs servers. Push managers should always be
 * created using the {@link PushManagerFactory} class.</p>
 *
 * <p>Callers send push notifications by adding them to the push manager's queue. The push manager will send
 * notifications from the queue as quickly as it is able to do so, and will never put notifications back in the queue
 * (push managers maintain a separate, internal queue for notifications that should be re-sent).</p>
 *
 * @author <a href="mailto:jon@relayrides.com">Jon Chambers</a>
 *
 * @see PushManagerFactory
 */
public class PushManager<T extends ApnsPushNotification> implements ApnsConnectionListener<T> {
	private final BlockingQueue<T> queue;
	private final LinkedBlockingQueue<T> retryQueue;

	private final ApnsEnvironment environment;
	private final SSLContext sslContext;
	private final int concurrentConnectionCount;
	private final ApnsConnectionPool<T> connectionPool;
	private final FeedbackServiceClient feedbackServiceClient;

	private final Vector<RejectedNotificationListener<? super T>> rejectedNotificationListeners;
	private final Vector<FailedConnectionListener<? super T>> failedConnectionListeners;

	private Thread dispatchThread;
	private final NioEventLoopGroup eventLoopGroup;
	private final boolean shouldShutDownEventLoopGroup;

	private final ReentrantLock connectionLock = new ReentrantLock();
	private final Condition connectionsFinished = this.connectionLock.newCondition();
	private volatile int unfinishedConnectionCount = 0;

	private final ExecutorService listenerExecutorService;
	private final boolean shouldShutDownListenerExecutorService;

	private boolean started = false;
	private boolean shutDown = false;
	private boolean shutDownFinished = false;

	private final Logger log = LoggerFactory.getLogger(PushManager.class);

	private static class DispatchThreadExceptionHandler<T extends ApnsPushNotification> implements UncaughtExceptionHandler {
		private final Logger log = LoggerFactory.getLogger(DispatchThreadExceptionHandler.class);

		final PushManager<T> manager;

		public DispatchThreadExceptionHandler(final PushManager<T> manager) {
			this.manager = manager;
		}

		public void uncaughtException(final Thread t, final Throwable e) {
			log.error("Dispatch thread died unexpectedly. Please file a bug with the exception details.", e);

			if (this.manager.isStarted()) {
				this.manager.createAndStartDispatchThread();
			}
		}
	}

	/**
	 * <p>Constructs a new {@code PushManager} that operates in the given environment with the given SSL context and the
	 * given number of parallel connections to APNs. See
	 * <a href="http://developer.apple.com/library/mac/documentation/NetworkingInternet/Conceptual/RemoteNotificationsPG/Chapters/CommunicatingWIthAPS.html#//apple_ref/doc/uid/TP40008194-CH101-SW6">
	 * Best Practices for Managing Connections</a> for additional information.</p>
	 *
	 * <p>This constructor may take an event loop group as an argument; if an event loop group is provided, the caller
	 * is responsible for managing the lifecycle of the group and <strong>must</strong> shut it down after shutting down
	 * this {@code PushManager}.</p>
	 *
	 * @param environment the environment in which this {@code PushManager} operates
	 * @param sslContext the SSL context in which APNs connections controlled by this {@code PushManager} will operate
	 * @param concurrentConnectionCount the number of parallel connections to maintain
	 * @param eventLoopGroup the event loop group this push manager should use for its connections to the APNs gateway and
	 * feedback service; if {@code null}, a new event loop group will be created and will be shut down automatically
	 * when the push manager is shut down. If not {@code null}, the caller <strong>must</strong> shut down the event
	 * loop group after shutting down the push manager.
	 * @param listenerExecutorService the executor service this push manager should use to dispatch notifications to
	 * registered listeners. If {@code null}, a new single-thread executor service will be created and will be shut
	 * down automatically with the push manager is shut down. If not {@code null}, the caller <strong>must</strong>
	 * shut down the executor service after shutting down the push manager.
	 * @param queue the queue to be used to pass new notifications to this push manager
	 */
	protected PushManager(final ApnsEnvironment environment, final SSLContext sslContext,
			final int concurrentConnectionCount, final NioEventLoopGroup eventLoopGroup,
			final ExecutorService listenerExecutorService, final BlockingQueue<T> queue) {

		this.queue = queue != null ? queue : new LinkedBlockingQueue<T>();
		this.retryQueue = new LinkedBlockingQueue<T>();

		this.rejectedNotificationListeners = new Vector<RejectedNotificationListener<? super T>>();
		this.failedConnectionListeners = new Vector<FailedConnectionListener<? super T>>();

		this.environment = environment;
		this.sslContext = sslContext;

		this.concurrentConnectionCount = concurrentConnectionCount;
		this.connectionPool = new ApnsConnectionPool<T>();

<<<<<<< HEAD
		this.feedbackServiceClient = new FeedbackServiceClient(environment, sslContext, eventLoopGroup);

=======
>>>>>>> dfc2ead7
		if (eventLoopGroup != null) {
			this.eventLoopGroup = eventLoopGroup;
			this.shouldShutDownEventLoopGroup = false;
		} else {
			this.eventLoopGroup = new NioEventLoopGroup();
			this.shouldShutDownEventLoopGroup = true;
		}

<<<<<<< HEAD
		if (listenerExecutorService != null) {
			this.listenerExecutorService = listenerExecutorService;
			this.shouldShutDownListenerExecutorService = false;
		} else {
			this.listenerExecutorService = Executors.newSingleThreadExecutor();
			this.shouldShutDownListenerExecutorService = true;
		}
=======
		this.feedbackServiceClient = new FeedbackServiceClient(this.environment, this.sslContext, this.eventLoopGroup);

		this.rejectedNotificationExecutorService = Executors.newSingleThreadExecutor();
>>>>>>> dfc2ead7
	}

	/**
	 * <p>Opens all connections to APNs and prepares to send push notifications. Note that enqueued push notifications
	 * will <strong>not</strong> be sent until this method is called.</p>
	 *
	 * <p>Push managers may only be started once and cannot be reused after being shut down.</p>
	 *
	 * @throws IllegalStateException if the push manager has already been started or has already been shut down
	 */
	public synchronized void start() {
		if (this.isStarted()) {
			throw new IllegalStateException("Push manager has already been started.");
		}

		if (this.isShutDown()) {
			throw new IllegalStateException("Push manager has already been shut down and may not be restarted.");
		}

		for (int i = 0; i < this.concurrentConnectionCount; i++) {
			this.startNewConnection();
		}

		this.createAndStartDispatchThread();
		this.started = true;
	}

	private void createAndStartDispatchThread() {
		this.dispatchThread = createDispatchThread();
		this.dispatchThread.setUncaughtExceptionHandler(new DispatchThreadExceptionHandler<T>(this));
		this.dispatchThread.start();
	}

	protected Thread createDispatchThread() {
		return new Thread(new Runnable() {

			public void run() {
				while (!shutDown) {
					try {
						final ApnsConnection<T> connection = connectionPool.getNextConnection();

						T notification = retryQueue.poll();

						if (notification == null) {
							// We'll park here either until a new notification is available from the outside or until
							// something shows up in the retry queue, at which point we'll be interrupted.
							notification = queue.take();
						}

						connection.sendNotification(notification);
					} catch (InterruptedException e) {
						continue;
					}
				}
			}

		});
	}

	/**
	 * Indicates whether this push manager has been started and not yet shut down.
	 *
	 * @return {@code true} if this push manager has been started and has not yet been shut down or {@code false}
	 * otherwise
	 */
	public boolean isStarted() {
		if (this.shutDown) {
			return false;
		} else {
			return this.started;
		}
	}

	/**
	 * Indicates whether this push manager has been shut down (or is in the process of shutting down). Once a push
	 * manager has been shut down, it may not be restarted.
	 *
	 * @return {@code true} if this push manager has been shut down or is in the process of shutting down or
	 * {@code false} otherwise
	 */
	public boolean isShutDown() {
		return this.shutDown;
	}

	/**
	 * Disconnects from APNs and gracefully shuts down all connections. This method will block until all connections
	 * have shut down gracefully.
	 *
	 * @return a list of notifications not sent before the {@code PushManager} shut down
	 *
	 * @throws InterruptedException if interrupted while waiting for connections to close cleanly
	 * @throws IllegalStateException if this method is called before the push manager has been started
	 */
	public synchronized List<T> shutdown() throws InterruptedException {
		return this.shutdown(0);
	}

	/**
	 * Disconnects from the APNs and gracefully shuts down all connections. This method will wait until the given
	 * timeout expires for connections to close gracefully, and will then instruct them to shut down as soon as
	 * possible (and will block until shutdown is complete). Note that the returned list of undelivered push
	 * notifications may not be accurate in cases where the timeout elapsed before the client threads shut down.
	 *
	 * @param timeout the timeout, in milliseconds, after which client threads should be shut down as quickly as possible
	 *
	 * @return a list of notifications not sent before the {@code PushManager} shut down
	 *
	 * @throws InterruptedException if interrupted while waiting for connections to close cleanly
	 * @throws IllegalStateException if this method is called before the push manager has been started
	 */
	public synchronized List<T> shutdown(long timeout) throws InterruptedException {
		if (this.shutDown) {
			log.warn("Push manager has already been shut down; shutting down multiple times is harmless, but may "
					+ "indicate a problem elsewhere.");
		}

		if (this.shutDownFinished) {
			// We COULD throw an IllegalStateException here, but it seems unnecessary when we could just silently return
			// the same result without harm.
			final ArrayList<T> unsentNotifications = new ArrayList<T>();

			unsentNotifications.addAll(this.retryQueue);
			unsentNotifications.addAll(this.getQueue());

			return unsentNotifications;
		}

		if (!this.isStarted()) {
			throw new IllegalStateException("Push manager has not yet been started and cannot be shut down.");
		}

		this.shutDown = true;

		for (final ApnsConnection<T> connection : this.connectionPool.getAll()) {
			connection.shutdownGracefully();
		}

		final Date deadline = timeout > 0 ? new Date(System.currentTimeMillis() + timeout) : null;

		this.waitForAllOperationsToFinish(deadline);

		this.dispatchThread.interrupt();
		this.dispatchThread.join();

		this.rejectedNotificationListeners.clear();
		this.failedConnectionListeners.clear();

		if (this.shouldShutDownListenerExecutorService) {
			this.listenerExecutorService.shutdown();
		}

		if (this.shouldShutDownEventLoopGroup) {
			if (!this.eventLoopGroup.isShutdown()) {
				this.eventLoopGroup.shutdownGracefully().await();
			}
		}

		this.shutDownFinished = true;

		final ArrayList<T> unsentNotifications = new ArrayList<T>();

		unsentNotifications.addAll(this.retryQueue);
		unsentNotifications.addAll(this.getQueue());

		return unsentNotifications;
	}

	/**
	 * <p>Registers a listener for notifications rejected by APNs for specific reasons.</p>
	 *
	 * @param listener the listener to register
	 *
	 * @throws IllegalStateException if this push manager has already been shut down
	 *
	 * @see PushManager#unregisterRejectedNotificationListener(RejectedNotificationListener)
	 */
	public void registerRejectedNotificationListener(final RejectedNotificationListener<? super T> listener) {
		if (this.shutDown) {
			throw new IllegalStateException("Rejected notification listeners may not be registered after a push manager has been shut down.");
		}

		this.rejectedNotificationListeners.add(listener);
	}

	/**
	 * <p>Un-registers a rejected notification listener.</p>
	 *
	 * @param listener the listener to un-register
	 *
	 * @return {@code true} if the given listener was registered with this push manager and removed or {@code false} if
	 * the listener was not already registered with this push manager
	 */
	public boolean unregisterRejectedNotificationListener(final RejectedNotificationListener<? super T> listener) {
		return this.rejectedNotificationListeners.remove(listener);
	}

	/**
	 * <p>Registers a listener for failed attempts to connect to the APNs gateway.</p>
	 * 
	 * @param listener the listener to register
	 * 
	 * @throws IllegalStateException if this push manager has already been shut down
	 * 
	 * @see PushManager#unregisterFailedConnectionListener(FailedConnectionListener)
	 */
	public void registerFailedConnectionListener(final FailedConnectionListener<? super T> listener) {
		if (this.shutDown) {
			throw new IllegalStateException("Failed connection listeners may not be registered after a push manager has been shut down.");
		}

		this.failedConnectionListeners.add(listener);
	}

	/**
	 * <p>Un-registers a connection failure listener.</p>
	 * 
	 * @param listener the listener to un-register
	 * 
	 * @return {@code true} if the given listener was registered with this push manager and removed or {@code false} if
	 * the listener was not already registered with this push manager
	 */
	public boolean unregisterFailedConnectionListener(final FailedConnectionListener<? super T> listener) {
		return this.failedConnectionListeners.remove(listener);
	}

	/**
	 * <p>Returns the queue of messages to be sent to the APNs gateway. Callers should add notifications to this queue
	 * directly to send notifications. Notifications will be removed from this queue by Pushy when a send attempt is
	 * started, but no guarantees are made as to when the notification will actually be sent. Successful delivery is
	 * neither guaranteed nor acknowledged by the APNs gateway. Notifications rejected by APNs for specific reasons
	 * will be passed to registered {@link RejectedNotificationListener}s, and notifications that could not be sent due
	 * to temporary I/O problems will be scheduled for re-transmission in a separate, internal queue.</p>
	 *
	 * <p>Notifications in this queue will only be consumed when the {@code PushManager} is running and has active
	 * connections and when the internal &quot;retry queue&quot; is empty.</p>
	 *
	 * @return the queue of new notifications to send to the APNs gateway
	 *
	 * @see PushManager#registerRejectedNotificationListener(RejectedNotificationListener)
	 */
	public BlockingQueue<T> getQueue() {
		return this.queue;
	}

	/**
	 * <p>Queries the APNs feedback service for expired tokens using a reasonable default timeout. Be warned that this
	 * is a <strong>destructive operation</strong>. According to Apple's documentation:</p>
	 *
	 * <blockquote>The feedback service’s list is cleared after you read it. Each time you connect to the feedback
	 * service, the information it returns lists only the failures that have happened since you last
	 * connected.</blockquote>
	 *
	 * <p>The push manager must be started before calling this method.</p>
	 *
	 * @return a list of tokens that have expired since the last connection to the feedback service
	 *
	 * @throws InterruptedException if interrupted while waiting for a response from the feedback service
	 * @throws FeedbackConnectionException if the attempt to connect to the feedback service failed for any reason
	 */
	public List<ExpiredToken> getExpiredTokens() throws InterruptedException, FeedbackConnectionException {
		return this.getExpiredTokens(1, TimeUnit.SECONDS);
	}

	/**
	 * <p>Queries the APNs feedback service for expired tokens using the given timeout. Be warned that this is a
	 * <strong>destructive operation</strong>. According to Apple's documentation:</p>
	 *
	 * <blockquote>The feedback service's list is cleared after you read it. Each time you connect to the feedback
	 * service, the information it returns lists only the failures that have happened since you last
	 * connected.</blockquote>
	 *
	 * <p>The push manager must be started before calling this method.</p>
	 *
	 * @param timeout the time after the last received data after which the connection to the feedback service should
	 * be closed
	 * @param timeoutUnit the unit of time in which the given {@code timeout} is measured
	 *
	 * @return a list of tokens that have expired since the last connection to the feedback service
	 *
	 * @throws InterruptedException if interrupted while waiting for a response from the feedback service
	 * @throws FeedbackConnectionException if the attempt to connect to the feedback service failed for any reason
	 * @throws IllegalStateException if this push manager has not been started yet or has already been shut down
	 */
	public List<ExpiredToken> getExpiredTokens(final long timeout, final TimeUnit timeoutUnit) throws InterruptedException, FeedbackConnectionException {
		if (!this.isStarted()) {
			throw new IllegalStateException("Push manager has not been started yet.");
		}

		if (this.isShutDown()) {
			throw new IllegalStateException("Push manager has already been shut down.");
		}

		return this.feedbackServiceClient.getExpiredTokens(timeout, timeoutUnit);
	}

	/*
	 * (non-Javadoc)
	 * @see com.relayrides.pushy.apns.ApnsConnectionListener#handleConnectionSuccess(com.relayrides.pushy.apns.ApnsConnection)
	 */
	public void handleConnectionSuccess(final ApnsConnection<T> connection) {
		if (this.isShutDown()) {
			// We DON'T want to decrement the counter here; we'll do so when handleConnectionClosure fires later
			connection.shutdownImmediately();
		} else {
			this.connectionPool.addConnection(connection);
		}
	}

	/*
	 * (non-Javadoc)
	 * @see com.relayrides.pushy.apns.ApnsConnectionListener#handleConnectionFailure(com.relayrides.pushy.apns.ApnsConnection, java.lang.Throwable)
	 */
	public void handleConnectionFailure(final ApnsConnection<T> connection, final Throwable cause) {

		// We DO want to decrement the counter here because a failed connection will never trigger the connection
		// closure handler
		this.decrementConnectionCounter();

		// We tried to open a connection, but failed. As long as we're not shut down, try to open a new one.
		final PushManager<T> pushManager = this;

		for (final FailedConnectionListener<? super T> listener : this.failedConnectionListeners) {

			// Handle connection failures in a separate thread in case a handler takes a long time to run
			this.listenerExecutorService.submit(new Runnable() {
				public void run() {
					listener.handleFailedConnection(pushManager, cause);
				}
			});
		}

		// As long as we're not shut down, keep trying to open a replacement connection.
		if (!this.isShutDown()) {
			this.startNewConnection();
		}
	}

	/*
	 * (non-Javadoc)
	 * @see com.relayrides.pushy.apns.ApnsConnectionListener#handleConnectionClosure(com.relayrides.pushy.apns.ApnsConnection)
	 */
	public void handleConnectionClosure(final ApnsConnection<T> connection) {
		// We'll remove this connection immediately, but decrement the counter after its IO operations have finished
		this.connectionPool.removeConnection(connection);

		if (!this.isShutDown()) {
			this.startNewConnection();
		}

		if (this.dispatchThread != null && this.dispatchThread.isAlive()) {
			this.dispatchThread.interrupt();
		}

		this.listenerExecutorService.submit(new Runnable() {

			public void run() {
				try {
					connection.waitForPendingOperationsToFinish();
					decrementConnectionCounter();
				} catch (InterruptedException e) {
					log.warn("Interrupted while waiting for closed connection's pending operations to finish.");
				}
			}
		});
	}

	/*
	 * (non-Javadoc)
	 * @see com.relayrides.pushy.apns.ApnsConnectionListener#handleWriteFailure(com.relayrides.pushy.apns.ApnsConnection, com.relayrides.pushy.apns.ApnsPushNotification, java.lang.Throwable)
	 */
	public void handleWriteFailure(ApnsConnection<T> connection, T notification, Throwable cause) {
		this.retryQueue.add(notification);

		if (this.dispatchThread != null) {
			this.dispatchThread.interrupt();
		}
	}

	/*
	 * (non-Javadoc)
	 * @see com.relayrides.pushy.apns.ApnsConnectionListener#handleRejectedNotification(com.relayrides.pushy.apns.ApnsConnection, com.relayrides.pushy.apns.ApnsPushNotification, com.relayrides.pushy.apns.RejectedNotificationReason)
	 */
	public void handleRejectedNotification(final ApnsConnection<T> connection, final T rejectedNotification,
			final RejectedNotificationReason reason) {

		final PushManager<T> pushManager = this;

		for (final RejectedNotificationListener<? super T> listener : this.rejectedNotificationListeners) {

			// Handle the notifications in a separate thread in case a listener takes a long time to run
			this.listenerExecutorService.submit(new Runnable() {
				public void run() {
					listener.handleRejectedNotification(pushManager, rejectedNotification, reason);
				}
			});
		}
	}

	/*
	 * (non-Javadoc)
	 * @see com.relayrides.pushy.apns.ApnsConnectionListener#handleUnprocessedNotifications(com.relayrides.pushy.apns.ApnsConnection, java.util.Collection)
	 */
	public void handleUnprocessedNotifications(ApnsConnection<T> connection, Collection<T> unprocessedNotifications) {
		this.retryQueue.addAll(unprocessedNotifications);

		if (this.dispatchThread != null) {
			this.dispatchThread.interrupt();
		}
	}

	private void startNewConnection() {
		this.connectionLock.lock();

		try {
			new ApnsConnection<T>(this.environment, this.sslContext, this.eventLoopGroup, this).connect();
			this.unfinishedConnectionCount += 1;
		} finally {
			this.connectionLock.unlock();
		}
	}

	private void decrementConnectionCounter() {
		this.connectionLock.lock();

		try {
			this.unfinishedConnectionCount -= 1;
			assert this.unfinishedConnectionCount >= 0;

			if (this.unfinishedConnectionCount == 0) {
				this.connectionsFinished.signalAll();
			}
		} finally {
			this.connectionLock.unlock();
		}
	}

	private void waitForAllOperationsToFinish(final Date deadline) throws InterruptedException {
		this.connectionLock.lock();

		try {
			while (this.unfinishedConnectionCount > 0) {
				if (deadline != null) {
					this.connectionsFinished.awaitUntil(deadline);
				} else {
					this.connectionsFinished.await();
				}
			}
		} finally {
			this.connectionLock.unlock();
		}
	}
}<|MERGE_RESOLUTION|>--- conflicted
+++ resolved
@@ -142,11 +142,6 @@
 		this.concurrentConnectionCount = concurrentConnectionCount;
 		this.connectionPool = new ApnsConnectionPool<T>();
 
-<<<<<<< HEAD
-		this.feedbackServiceClient = new FeedbackServiceClient(environment, sslContext, eventLoopGroup);
-
-=======
->>>>>>> dfc2ead7
 		if (eventLoopGroup != null) {
 			this.eventLoopGroup = eventLoopGroup;
 			this.shouldShutDownEventLoopGroup = false;
@@ -155,7 +150,6 @@
 			this.shouldShutDownEventLoopGroup = true;
 		}
 
-<<<<<<< HEAD
 		if (listenerExecutorService != null) {
 			this.listenerExecutorService = listenerExecutorService;
 			this.shouldShutDownListenerExecutorService = false;
@@ -163,11 +157,8 @@
 			this.listenerExecutorService = Executors.newSingleThreadExecutor();
 			this.shouldShutDownListenerExecutorService = true;
 		}
-=======
+
 		this.feedbackServiceClient = new FeedbackServiceClient(this.environment, this.sslContext, this.eventLoopGroup);
-
-		this.rejectedNotificationExecutorService = Executors.newSingleThreadExecutor();
->>>>>>> dfc2ead7
 	}
 
 	/**
