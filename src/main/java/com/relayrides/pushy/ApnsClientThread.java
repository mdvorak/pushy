--- conflicted
+++ resolved
@@ -78,19 +78,9 @@
 
 							public void operationComplete(final ChannelFuture future) {
 								if (future.cause() != null) {
-<<<<<<< HEAD
-									// TODO Make sure this is the right thing to do
-									reconnect();
-									sentNotificationBuffer.getFailedNotificationAndClearBuffer(sendableNotification.getNotificationId(), pushManager);
-								}
-							}
-						});
-						
-=======
 									pushManager.notifyListenersOfFailedDelivery(sendableNotification.getPushNotification(), future.cause());
 								}
 							}});
->>>>>>> 92f3e9d8
 					} catch (InterruptedException e) {
 						continue;
 					}
