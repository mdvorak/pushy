--- conflicted
+++ resolved
@@ -366,11 +366,7 @@
 					BlockingQueue<SimpleApnsPushNotification> queue,
 					CountDownLatch latch) {
 
-<<<<<<< HEAD
-				super(environment, sslContext, concurrentConnectionCount, workerGroup, null, queue);
-=======
-				super(environment, sslContext, concurrentConnectionCount, eventLoopGroup, queue);
->>>>>>> a98d8208
+				super(environment, sslContext, concurrentConnectionCount, eventLoopGroup, null, queue);
 
 				this.latch = latch;
 			}
